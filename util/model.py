--- conflicted
+++ resolved
@@ -44,18 +44,10 @@
             layers_number: int,
             attn_heads_number: int,
             embedding_dim: int,
-<<<<<<< HEAD
-            input_no_tempo: bool,
-            input_no_time_signature: bool,
-            input_instruments: bool = False,
-            output_instruments: bool = True,
-            embedding_dropout_rate=0.1
-=======
             input_context: bool,
             input_instruments: bool,
             output_instruments: bool,
             embedding_dropout_rate: float = 0.1
->>>>>>> 3cff8d7b
             ) -> None:
         super().__init__()
 
@@ -77,14 +69,6 @@
         ######## Inputs
 
         self.input_attrs_indices = [ATTR_NAME_INDEX[fname] for fname in COMPLETE_ATTR_NAME]
-<<<<<<< HEAD
-        if not input_instruments:
-            self.input_attrs_indices.remove(ATTR_NAME_INDEX['instruments'])
-        if input_no_tempo:
-            self.input_attrs_indices.remove(ATTR_NAME_INDEX['tempos'])
-        if input_no_time_signature:
-            self.input_attrs_indices.remove(ATTR_NAME_INDEX['time_signatures'])
-=======
         if input_context:
             if input_instruments:
                 pass
@@ -98,7 +82,6 @@
                 self.input_attrs_indices.remove(ATTR_NAME_INDEX['instruments'])
                 self.input_attrs_indices.remove(ATTR_NAME_INDEX['tempos'])
                 self.input_attrs_indices.remove(ATTR_NAME_INDEX['time_signatures'])
->>>>>>> 3cff8d7b
 
         self.embedding_vocabs_size = [
             vocabs.max_measure_number
