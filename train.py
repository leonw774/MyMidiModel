--- conflicted
+++ resolved
@@ -582,40 +582,6 @@
             logging.info('Time: %d, Learning rate: %.6f', time()-start_time, scheduler.get_last_lr()[0])
             assert train_loss_list
             log_losses(cur_step, train_loss_list, valid_loss_list, loss_file_path)
-<<<<<<< HEAD
-            print('Generating conditional and unconditional sample for checkpoint')
-            uncond_gen_text_list = generate_sample(
-                unwrapped_model if args.use_parallel else model,
-                steps=args.data.max_seq_length,
-                nucleus_sampling_threshold=args.nucleus_sampling_threshold
-            )
-            uncond_gen_piece = ' '.join(uncond_gen_text_list)
-            with open(os.path.join(ckpt_dir_path, f'{cur_step}_uncond.txt'), 'w+', encoding='utf8') as uncond_file:
-                uncond_file.write(uncond_gen_piece)
-            try:
-                midiobj = piece_to_midi(uncond_gen_piece, vocabs.paras['nth'], ignore_pending_note_error=True)
-                midiobj.dump(os.path.join(ckpt_dir_path, f'{cur_step}_uncond.mid'))
-            except Exception:
-                print('Error when dumping uncond gen MidiFile object')
-                print(format_exc())
-
-            cond_gen_text_list = generate_sample(
-                unwrapped_model if args.use_parallel else model,
-                steps=args.data.max_seq_length,
-                start_seq=cond_primer_array,
-                nucleus_sampling_threshold=args.nucleus_sampling_threshold
-            )
-            cond_gen_piece = ' '.join(cond_gen_text_list)
-            with open(os.path.join(ckpt_dir_path, f'{cur_step}_cond.txt'), 'w+', encoding='utf8') as cond_file:
-                cond_file.write(cond_gen_piece)
-            try:
-                midiobj = piece_to_midi(cond_gen_piece, vocabs.paras['nth'], ignore_pending_note_error=True)
-                midiobj.dump(os.path.join(ckpt_dir_path, f'{cur_step}_cond.mid'))
-            except Exception:
-                print('Error when dumping cond gen MidiFile object')
-                print(format_exc())
-=======
->>>>>>> 3cff8d7b
 
             if args.train.early_stop > 0:
                 avg_valid_loss = sum([sum(valid_head_losses) for valid_head_losses in valid_loss_list]) / len(valid_loss_list)
